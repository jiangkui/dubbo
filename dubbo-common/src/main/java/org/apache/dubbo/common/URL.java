--- conflicted
+++ resolved
@@ -1,1647 +1,1634 @@
-/*
- * Licensed to the Apache Software Foundation (ASF) under one or more
- * contributor license agreements.  See the NOTICE file distributed with
- * this work for additional information regarding copyright ownership.
- * The ASF licenses this file to You under the Apache License, Version 2.0
- * (the "License"); you may not use this file except in compliance with
- * the License.  You may obtain a copy of the License at
- *
- *     http://www.apache.org/licenses/LICENSE-2.0
- *
- * Unless required by applicable law or agreed to in writing, software
- * distributed under the License is distributed on an "AS IS" BASIS,
- * WITHOUT WARRANTIES OR CONDITIONS OF ANY KIND, either express or implied.
- * See the License for the specific language governing permissions and
- * limitations under the License.
- */
-package org.apache.dubbo.common;
-
-import org.apache.dubbo.common.config.Configuration;
-import org.apache.dubbo.common.config.InmemoryConfiguration;
-import org.apache.dubbo.common.constants.RemotingConstants;
-import org.apache.dubbo.common.utils.ArrayUtils;
-import org.apache.dubbo.common.utils.CollectionUtils;
-import org.apache.dubbo.common.utils.NetUtils;
-import org.apache.dubbo.common.utils.StringUtils;
-
-import java.io.Serializable;
-import java.io.UnsupportedEncodingException;
-import java.net.InetSocketAddress;
-import java.net.MalformedURLException;
-import java.net.URLDecoder;
-import java.net.URLEncoder;
-import java.util.ArrayList;
-import java.util.Arrays;
-import java.util.Collection;
-import java.util.Collections;
-import java.util.HashMap;
-import java.util.List;
-import java.util.Map;
-import java.util.TreeMap;
-import java.util.concurrent.ConcurrentHashMap;
-
-import static org.apache.dubbo.common.constants.CommonConstants.ANYHOST_KEY;
-import static org.apache.dubbo.common.constants.CommonConstants.ANYHOST_VALUE;
-import static org.apache.dubbo.common.constants.CommonConstants.COMMA_SPLIT_PATTERN;
-import static org.apache.dubbo.common.constants.CommonConstants.GROUP_KEY;
-import static org.apache.dubbo.common.constants.CommonConstants.HOST_KEY;
-import static org.apache.dubbo.common.constants.CommonConstants.INTERFACE_KEY;
-import static org.apache.dubbo.common.constants.CommonConstants.LOCALHOST_KEY;
-<<<<<<< HEAD
-=======
-import static org.apache.dubbo.common.constants.CommonConstants.METHODS_KEY;
->>>>>>> 13c01efd
-import static org.apache.dubbo.common.constants.CommonConstants.PASSWORD_KEY;
-import static org.apache.dubbo.common.constants.CommonConstants.PATH_KEY;
-import static org.apache.dubbo.common.constants.CommonConstants.PORT_KEY;
-import static org.apache.dubbo.common.constants.CommonConstants.PROTOCOL_KEY;
-import static org.apache.dubbo.common.constants.CommonConstants.USERNAME_KEY;
-import static org.apache.dubbo.common.constants.CommonConstants.VERSION_KEY;
-
-/**
- * URL - Uniform Resource Locator (Immutable, ThreadSafe)
- * <p>
- * url example:
- * <ul>
- * <li>http://www.facebook.com/friends?param1=value1&amp;param2=value2
- * <li>http://username:password@10.20.130.230:8080/list?version=1.0.0
- * <li>ftp://username:password@192.168.1.7:21/1/read.txt
- * <li>registry://192.168.1.7:9090/org.apache.dubbo.service1?param1=value1&amp;param2=value2
- * </ul>
- * <p>
- * Some strange example below:
- * <ul>
- * <li>192.168.1.3:20880<br>
- * for this case, url protocol = null, url host = 192.168.1.3, port = 20880, url path = null
- * <li>file:///home/user1/router.js?type=script<br>
- * for this case, url protocol = file, url host = null, url path = home/user1/router.js
- * <li>file://home/user1/router.js?type=script<br>
- * for this case, url protocol = file, url host = home, url path = user1/router.js
- * <li>file:///D:/1/router.js?type=script<br>
- * for this case, url protocol = file, url host = null, url path = D:/1/router.js
- * <li>file:/D:/1/router.js?type=script<br>
- * same as above file:///D:/1/router.js?type=script
- * <li>/home/user1/router.js?type=script <br>
- * for this case, url protocol = null, url host = null, url path = home/user1/router.js
- * <li>home/user1/router.js?type=script <br>
- * for this case, url protocol = null, url host = home, url path = user1/router.js
- * </ul>
- *
- * @see java.net.URL
- * @see java.net.URI
- */
-public /*final**/
-class URL implements Serializable {
-
-    private static final long serialVersionUID = -1985165475234910535L;
-
-    private final String protocol;
-
-    private final String username;
-
-    private final String password;
-
-    // by default, host to registry
-    private final String host;
-
-    // by default, port to registry
-    private final int port;
-
-    private final String path;
-
-    private final Map<String, String> parameters;
-
-    private final Map<String, Map<String, String>> methodParameters;
-
-    // ==== cache ====
-
-    private volatile transient Map<String, Number> numbers;
-
-    private volatile transient Map<String, Map<String, Number>> methodNumbers;
-
-    private volatile transient Map<String, URL> urls;
-
-    private volatile transient String ip;
-
-    private volatile transient String full;
-
-    private volatile transient String identity;
-
-    private volatile transient String parameter;
-
-    private volatile transient String string;
-
-    private final transient String serviceKey;
-
-    private final transient String serviceInterface;
-
-    protected URL() {
-        this.protocol = null;
-        this.username = null;
-        this.password = null;
-        this.host = null;
-        this.port = 0;
-        this.path = null;
-        this.parameters = null;
-        this.methodParameters = null;
-        this.serviceKey = null;
-        this.serviceInterface = null;
-    }
-
-    public URL(String protocol, String host, int port) {
-        this(protocol, null, null, host, port, null, (Map<String, String>) null);
-    }
-
-    public URL(String protocol, String host, int port, String[] pairs) { // varargs ... conflict with the following path argument, use array instead.
-        this(protocol, null, null, host, port, null, CollectionUtils.toStringMap(pairs));
-    }
-
-    public URL(String protocol, String host, int port, Map<String, String> parameters) {
-        this(protocol, null, null, host, port, null, parameters);
-    }
-
-    public URL(String protocol, String host, int port, String path) {
-        this(protocol, null, null, host, port, path, (Map<String, String>) null);
-    }
-
-    public URL(String protocol, String host, int port, String path, String... pairs) {
-        this(protocol, null, null, host, port, path, CollectionUtils.toStringMap(pairs));
-    }
-
-    public URL(String protocol, String host, int port, String path, Map<String, String> parameters) {
-        this(protocol, null, null, host, port, path, parameters);
-    }
-
-    public URL(String protocol, String username, String password, String host, int port, String path) {
-        this(protocol, username, password, host, port, path, (Map<String, String>) null);
-    }
-
-    public URL(String protocol, String username, String password, String host, int port, String path, String... pairs) {
-        this(protocol, username, password, host, port, path, CollectionUtils.toStringMap(pairs));
-    }
-
-    public URL(String protocol,
-               String username,
-               String password,
-               String host,
-               int port,
-               String path,
-               Map<String, String> parameters) {
-        this (protocol, username, password, host, port, path, parameters, toMethodParameters(parameters));
-    }
-
-    public URL(String protocol,
-               String username,
-               String password,
-               String host,
-               int port,
-               String path,
-               Map<String, String> parameters,
-               Map<String, Map<String, String>> methodParameters) {
-        if (StringUtils.isEmpty(username)
-                && StringUtils.isNotEmpty(password)) {
-            throw new IllegalArgumentException("Invalid url, password without username!");
-        }
-        this.protocol = protocol;
-        this.username = username;
-        this.password = password;
-        this.host = host;
-        this.port = (port < 0 ? 0 : port);
-        // trim the beginning "/"
-        while (path != null && path.startsWith("/")) {
-            path = path.substring(1);
-        }
-        this.path = path;
-        if (parameters == null) {
-            parameters = new HashMap<>();
-        } else {
-            parameters = new HashMap<>(parameters);
-        }
-        this.parameters = Collections.unmodifiableMap(parameters);
-        this.methodParameters = Collections.unmodifiableMap(methodParameters);
-
-        this.serviceInterface = getParameter(INTERFACE_KEY, path);
-        if (this.serviceInterface == null) {
-            this.serviceKey = null;
-        } else {
-            this.serviceKey = buildKey(serviceInterface, getParameter(GROUP_KEY), getParameter(VERSION_KEY));
-        }
-    }
-
-    /**
-     * Parse url string
-     *
-     * @param url URL string
-     * @return URL instance
-     * @see URL
-     */
-    public static URL valueOf(String url) {
-        if (url == null || (url = url.trim()).length() == 0) {
-            throw new IllegalArgumentException("url == null");
-        }
-        String protocol = null;
-        String username = null;
-        String password = null;
-        String host = null;
-        int port = 0;
-        String path = null;
-        Map<String, String> parameters = null;
-        int i = url.indexOf("?"); // separator between body and parameters
-        if (i >= 0) {
-            String[] parts = url.substring(i + 1).split("&");
-            parameters = new HashMap<>();
-            for (String part : parts) {
-                part = part.trim();
-                if (part.length() > 0) {
-                    int j = part.indexOf('=');
-                    if (j >= 0) {
-                        parameters.put(part.substring(0, j), part.substring(j + 1));
-                    } else {
-                        parameters.put(part, part);
-                    }
-                }
-            }
-            url = url.substring(0, i);
-        }
-        i = url.indexOf("://");
-        if (i >= 0) {
-            if (i == 0) {
-                throw new IllegalStateException("url missing protocol: \"" + url + "\"");
-            }
-            protocol = url.substring(0, i);
-            url = url.substring(i + 3);
-        } else {
-            // case: file:/path/to/file.txt
-            i = url.indexOf(":/");
-            if (i >= 0) {
-                if (i == 0) {
-                    throw new IllegalStateException("url missing protocol: \"" + url + "\"");
-                }
-                protocol = url.substring(0, i);
-                url = url.substring(i + 1);
-            }
-        }
-
-        i = url.indexOf("/");
-        if (i >= 0) {
-            path = url.substring(i + 1);
-            url = url.substring(0, i);
-        }
-        i = url.lastIndexOf("@");
-        if (i >= 0) {
-            username = url.substring(0, i);
-            int j = username.indexOf(":");
-            if (j >= 0) {
-                password = username.substring(j + 1);
-                username = username.substring(0, j);
-            }
-            url = url.substring(i + 1);
-        }
-        i = url.lastIndexOf(":");
-        if (i >= 0 && i < url.length() - 1) {
-            if (url.lastIndexOf("%") > i) {
-                // ipv6 address with scope id
-                // e.g. fe80:0:0:0:894:aeec:f37d:23e1%en0
-                // see https://howdoesinternetwork.com/2013/ipv6-zone-id
-                // ignore
-            } else {
-                port = Integer.parseInt(url.substring(i + 1));
-                url = url.substring(0, i);
-            }
-        }
-        if (url.length() > 0) {
-            host = url;
-        }
-
-        return new URL(protocol, username, password, host, port, path, parameters);
-    }
-
-    public static Map<String, Map<String, String>> toMethodParameters(Map<String, String> parameters) {
-        Map<String, Map<String, String>> methodParameters = new HashMap<>();
-        if (parameters != null) {
-            String methodsString = parameters.get(METHODS_KEY);
-            if (StringUtils.isNotEmpty(methodsString)) {
-                String[] methods = methodsString.split(",");
-                for (Map.Entry<String, String> entry : parameters.entrySet()) {
-                    String key = entry.getKey();
-                    for (String method : methods) {
-                        String methodPrefix = method + ".";
-                        if (key.startsWith(methodPrefix)) {
-                            String realKey = key.substring(methodPrefix.length());
-                            URL.putMethodParameter(method, realKey, entry.getValue(), methodParameters);
-                        }
-                    }
-                }
-            } else {
-                for (Map.Entry<String, String> entry : parameters.entrySet()) {
-                    String key = entry.getKey();
-                    int methodSeparator = key.indexOf(".");
-                    if (methodSeparator > 0) {
-                        String method = key.substring(0, methodSeparator);
-                        String realKey = key.substring(methodSeparator + 1);
-                        URL.putMethodParameter(method, realKey, entry.getValue(), methodParameters);
-                    }
-                }
-            }
-        }
-        return methodParameters;
-    }
-
-    public static URL valueOf(String url, String... reserveParams) {
-        URL result = valueOf(url);
-        if (reserveParams == null || reserveParams.length == 0) {
-            return result;
-        }
-        Map<String, String> newMap = new HashMap<>(reserveParams.length);
-        Map<String, String> oldMap = result.getParameters();
-        for (String reserveParam : reserveParams) {
-            String tmp = oldMap.get(reserveParam);
-            if (StringUtils.isNotEmpty(tmp)) {
-                newMap.put(reserveParam, tmp);
-            }
-        }
-        return result.clearParameters().addParameters(newMap);
-    }
-
-    public static URL valueOf(URL url, String[] reserveParams, String[] reserveParamPrefixs) {
-        Map<String, String> newMap = new HashMap<>();
-        Map<String, String> oldMap = url.getParameters();
-        if (reserveParamPrefixs != null && reserveParamPrefixs.length != 0) {
-            for (Map.Entry<String, String> entry : oldMap.entrySet()) {
-                for (String reserveParamPrefix : reserveParamPrefixs) {
-                    if (entry.getKey().startsWith(reserveParamPrefix) && StringUtils.isNotEmpty(entry.getValue())) {
-                        newMap.put(entry.getKey(), entry.getValue());
-                    }
-                }
-            }
-        }
-
-        if (reserveParams != null) {
-            for (String reserveParam : reserveParams) {
-                String tmp = oldMap.get(reserveParam);
-                if (StringUtils.isNotEmpty(tmp)) {
-                    newMap.put(reserveParam, tmp);
-                }
-            }
-        }
-        return newMap.isEmpty() ? new URL(url.getProtocol(), url.getUsername(), url.getPassword(), url.getHost(), url.getPort(), url.getPath())
-                : new URL(url.getProtocol(), url.getUsername(), url.getPassword(), url.getHost(), url.getPort(), url.getPath(), newMap);
-    }
-
-    public static String encode(String value) {
-        if (StringUtils.isEmpty(value)) {
-            return "";
-        }
-        try {
-            return URLEncoder.encode(value, "UTF-8");
-        } catch (UnsupportedEncodingException e) {
-            throw new RuntimeException(e.getMessage(), e);
-        }
-    }
-
-    public static String decode(String value) {
-        if (StringUtils.isEmpty(value)) {
-            return "";
-        }
-        try {
-            return URLDecoder.decode(value, "UTF-8");
-        } catch (UnsupportedEncodingException e) {
-            throw new RuntimeException(e.getMessage(), e);
-        }
-    }
-
-    public String getProtocol() {
-        return protocol;
-    }
-
-    public URL setProtocol(String protocol) {
-        return new URL(protocol, username, password, host, port, path, getParameters());
-    }
-
-    public String getUsername() {
-        return username;
-    }
-
-    public URL setUsername(String username) {
-        return new URL(protocol, username, password, host, port, path, getParameters());
-    }
-
-    public String getPassword() {
-        return password;
-    }
-
-    public URL setPassword(String password) {
-        return new URL(protocol, username, password, host, port, path, getParameters());
-    }
-
-    public String getAuthority() {
-        if (StringUtils.isEmpty(username)
-                && StringUtils.isEmpty(password)) {
-            return null;
-        }
-        return (username == null ? "" : username)
-                + ":" + (password == null ? "" : password);
-    }
-
-    public String getHost() {
-        return host;
-    }
-
-    public URL setHost(String host) {
-        return new URL(protocol, username, password, host, port, path, getParameters());
-    }
-
-    /**
-     * Fetch IP address for this URL.
-     * <p>
-     * Pls. note that IP should be used instead of Host when to compare with socket's address or to search in a map
-     * which use address as its key.
-     *
-     * @return ip in string format
-     */
-    public String getIp() {
-        if (ip == null) {
-            ip = NetUtils.getIpByHost(host);
-        }
-        return ip;
-    }
-
-    public int getPort() {
-        return port;
-    }
-
-    public URL setPort(int port) {
-        return new URL(protocol, username, password, host, port, path, getParameters());
-    }
-
-    public int getPort(int defaultPort) {
-        return port <= 0 ? defaultPort : port;
-    }
-
-    public String getAddress() {
-        return port <= 0 ? host : host + ":" + port;
-    }
-
-    public URL setAddress(String address) {
-        int i = address.lastIndexOf(':');
-        String host;
-        int port = this.port;
-        if (i >= 0) {
-            host = address.substring(0, i);
-            port = Integer.parseInt(address.substring(i + 1));
-        } else {
-            host = address;
-        }
-        return new URL(protocol, username, password, host, port, path, getParameters());
-    }
-
-    public String getBackupAddress() {
-        return getBackupAddress(0);
-    }
-
-    public String getBackupAddress(int defaultPort) {
-        StringBuilder address = new StringBuilder(appendDefaultPort(getAddress(), defaultPort));
-        String[] backups = getParameter(RemotingConstants.BACKUP_KEY, new String[0]);
-        if (ArrayUtils.isNotEmpty(backups)) {
-            for (String backup : backups) {
-                address.append(",");
-                address.append(appendDefaultPort(backup, defaultPort));
-            }
-        }
-        return address.toString();
-    }
-
-    public List<URL> getBackupUrls() {
-        List<URL> urls = new ArrayList<>();
-        urls.add(this);
-        String[] backups = getParameter(RemotingConstants.BACKUP_KEY, new String[0]);
-        if (backups != null && backups.length > 0) {
-            for (String backup : backups) {
-                urls.add(this.setAddress(backup));
-            }
-        }
-        return urls;
-    }
-
-    static String appendDefaultPort(String address, int defaultPort) {
-        if (address != null && address.length() > 0 && defaultPort > 0) {
-            int i = address.indexOf(':');
-            if (i < 0) {
-                return address + ":" + defaultPort;
-            } else if (Integer.parseInt(address.substring(i + 1)) == 0) {
-                return address.substring(0, i + 1) + defaultPort;
-            }
-        }
-        return address;
-    }
-
-    public String getPath() {
-        return path;
-    }
-
-    public URL setPath(String path) {
-        return new URL(protocol, username, password, host, port, path, getParameters());
-    }
-
-    public String getAbsolutePath() {
-        if (path != null && !path.startsWith("/")) {
-            return "/" + path;
-        }
-        return path;
-    }
-
-    public Map<String, String> getParameters() {
-        return parameters;
-    }
-
-    public Map<String, Map<String, String>> getMethodParameters() {
-        return methodParameters;
-    }
-
-    public String getParameterAndDecoded(String key) {
-        return getParameterAndDecoded(key, null);
-    }
-
-    public String getParameterAndDecoded(String key, String defaultValue) {
-        return decode(getParameter(key, defaultValue));
-    }
-
-    public String getParameter(String key) {
-<<<<<<< HEAD
-        String value = parameters.get(key);
-        return StringUtils.isEmpty(value) ? parameters.get(DEFAULT_KEY_PREFIX + key) : value;
-=======
-        return parameters.get(key);
->>>>>>> 13c01efd
-    }
-
-    public String getParameter(String key, String defaultValue) {
-        String value = getParameter(key);
-        return StringUtils.isEmpty(value) ? defaultValue : value;
-    }
-
-    public String[] getParameter(String key, String[] defaultValue) {
-        String value = getParameter(key);
-        return StringUtils.isEmpty(value) ? defaultValue : COMMA_SPLIT_PATTERN.split(value);
-    }
-
-    public List<String> getParameter(String key, List<String> defaultValue) {
-        String value = getParameter(key);
-        if (value == null || value.length() == 0) {
-            return defaultValue;
-        }
-        String[] strArray = COMMA_SPLIT_PATTERN.split(value);
-        return Arrays.asList(strArray);
-    }
-
-    private Map<String, Number> getNumbers() {
-        // concurrent initialization is tolerant
-        return numbers == null ? new ConcurrentHashMap<>() : numbers;
-    }
-
-    private Map<String, Map<String, Number>> getMethodNumbers() {
-        if (methodNumbers == null) { // concurrent initialization is tolerant
-            methodNumbers = new ConcurrentHashMap<>();
-        }
-        return methodNumbers;
-    }
-
-    private Map<String, URL> getUrls() {
-        // concurrent initialization is tolerant
-        return urls == null ? new ConcurrentHashMap<>() : urls;
-    }
-
-    public URL getUrlParameter(String key) {
-        URL u = getUrls().get(key);
-        if (u != null) {
-            return u;
-        }
-        String value = getParameterAndDecoded(key);
-        if (StringUtils.isEmpty(value)) {
-            return null;
-        }
-        u = URL.valueOf(value);
-        getUrls().put(key, u);
-        return u;
-    }
-
-    public double getParameter(String key, double defaultValue) {
-        Number n = getNumbers().get(key);
-        if (n != null) {
-            return n.doubleValue();
-        }
-        String value = getParameter(key);
-        if (StringUtils.isEmpty(value)) {
-            return defaultValue;
-        }
-        double d = Double.parseDouble(value);
-        getNumbers().put(key, d);
-        return d;
-    }
-
-    public float getParameter(String key, float defaultValue) {
-        Number n = getNumbers().get(key);
-        if (n != null) {
-            return n.floatValue();
-        }
-        String value = getParameter(key);
-        if (StringUtils.isEmpty(value)) {
-            return defaultValue;
-        }
-        float f = Float.parseFloat(value);
-        getNumbers().put(key, f);
-        return f;
-    }
-
-    public long getParameter(String key, long defaultValue) {
-        Number n = getNumbers().get(key);
-        if (n != null) {
-            return n.longValue();
-        }
-        String value = getParameter(key);
-        if (StringUtils.isEmpty(value)) {
-            return defaultValue;
-        }
-        long l = Long.parseLong(value);
-        getNumbers().put(key, l);
-        return l;
-    }
-
-    public int getParameter(String key, int defaultValue) {
-        Number n = getNumbers().get(key);
-        if (n != null) {
-            return n.intValue();
-        }
-        String value = getParameter(key);
-        if (StringUtils.isEmpty(value)) {
-            return defaultValue;
-        }
-        int i = Integer.parseInt(value);
-        getNumbers().put(key, i);
-        return i;
-    }
-
-    public short getParameter(String key, short defaultValue) {
-        Number n = getNumbers().get(key);
-        if (n != null) {
-            return n.shortValue();
-        }
-        String value = getParameter(key);
-        if (StringUtils.isEmpty(value)) {
-            return defaultValue;
-        }
-        short s = Short.parseShort(value);
-        getNumbers().put(key, s);
-        return s;
-    }
-
-    public byte getParameter(String key, byte defaultValue) {
-        Number n = getNumbers().get(key);
-        if (n != null) {
-            return n.byteValue();
-        }
-        String value = getParameter(key);
-        if (StringUtils.isEmpty(value)) {
-            return defaultValue;
-        }
-        byte b = Byte.parseByte(value);
-        getNumbers().put(key, b);
-        return b;
-    }
-
-    public float getPositiveParameter(String key, float defaultValue) {
-        if (defaultValue <= 0) {
-            throw new IllegalArgumentException("defaultValue <= 0");
-        }
-        float value = getParameter(key, defaultValue);
-        return value <= 0 ? defaultValue : value;
-    }
-
-    public double getPositiveParameter(String key, double defaultValue) {
-        if (defaultValue <= 0) {
-            throw new IllegalArgumentException("defaultValue <= 0");
-        }
-        double value = getParameter(key, defaultValue);
-        return value <= 0 ? defaultValue : value;
-    }
-
-    public long getPositiveParameter(String key, long defaultValue) {
-        if (defaultValue <= 0) {
-            throw new IllegalArgumentException("defaultValue <= 0");
-        }
-        long value = getParameter(key, defaultValue);
-        return value <= 0 ? defaultValue : value;
-    }
-
-    public int getPositiveParameter(String key, int defaultValue) {
-        if (defaultValue <= 0) {
-            throw new IllegalArgumentException("defaultValue <= 0");
-        }
-        int value = getParameter(key, defaultValue);
-        return value <= 0 ? defaultValue : value;
-    }
-
-    public short getPositiveParameter(String key, short defaultValue) {
-        if (defaultValue <= 0) {
-            throw new IllegalArgumentException("defaultValue <= 0");
-        }
-        short value = getParameter(key, defaultValue);
-        return value <= 0 ? defaultValue : value;
-    }
-
-    public byte getPositiveParameter(String key, byte defaultValue) {
-        if (defaultValue <= 0) {
-            throw new IllegalArgumentException("defaultValue <= 0");
-        }
-        byte value = getParameter(key, defaultValue);
-        return value <= 0 ? defaultValue : value;
-    }
-
-    public char getParameter(String key, char defaultValue) {
-        String value = getParameter(key);
-        return StringUtils.isEmpty(value) ? defaultValue : value.charAt(0);
-    }
-
-    public boolean getParameter(String key, boolean defaultValue) {
-        String value = getParameter(key);
-        return StringUtils.isEmpty(value) ? defaultValue : Boolean.parseBoolean(value);
-    }
-
-    public boolean hasParameter(String key) {
-        String value = getParameter(key);
-        return value != null && value.length() > 0;
-    }
-
-    public String getMethodParameterAndDecoded(String method, String key) {
-        return URL.decode(getMethodParameter(method, key));
-    }
-
-    public String getMethodParameterAndDecoded(String method, String key, String defaultValue) {
-        return URL.decode(getMethodParameter(method, key, defaultValue));
-    }
-
-    public String getMethodParameter(String method, String key) {
-<<<<<<< HEAD
-        String value = parameters.get(method + "." + key);
-        return StringUtils.isEmpty(value) ? getParameter(key) : value;
-=======
-        Map<String, String> keyMap = methodParameters.get(method);
-        String value = null;
-        if (keyMap != null) {
-            value =  keyMap.get(key);
-        }
-        if (StringUtils.isEmpty(value)) {
-            value = parameters.get(key);
-        }
-        return value;
->>>>>>> 13c01efd
-    }
-
-    public String getMethodParameter(String method, String key, String defaultValue) {
-        String value = getMethodParameter(method, key);
-        return StringUtils.isEmpty(value) ? defaultValue : value;
-    }
-
-    public double getMethodParameter(String method, String key, double defaultValue) {
-        Number n = getCachedNumber(method, key);
-        if (n != null) {
-            return n.doubleValue();
-        }
-        String value = getMethodParameter(method, key);
-        if (StringUtils.isEmpty(value)) {
-            return defaultValue;
-        }
-        double d = Double.parseDouble(value);
-        updateCachedNumber(method, key, d);
-        return d;
-    }
-
-    public float getMethodParameter(String method, String key, float defaultValue) {
-        Number n = getCachedNumber(method, key);
-        if (n != null) {
-            return n.floatValue();
-        }
-        String value = getMethodParameter(method, key);
-        if (StringUtils.isEmpty(value)) {
-            return defaultValue;
-        }
-        float f = Float.parseFloat(value);
-        updateCachedNumber(method, key, f);
-        return f;
-    }
-
-    public long getMethodParameter(String method, String key, long defaultValue) {
-        Number n = getCachedNumber(method, key);
-        if (n != null) {
-            return n.longValue();
-        }
-        String value = getMethodParameter(method, key);
-        if (StringUtils.isEmpty(value)) {
-            return defaultValue;
-        }
-        long l = Long.parseLong(value);
-        updateCachedNumber(method, key, l);
-        return l;
-    }
-
-    public int getMethodParameter(String method, String key, int defaultValue) {
-        Number n = getCachedNumber(method, key);
-        if (n != null) {
-            return n.intValue();
-        }
-        String value = getMethodParameter(method, key);
-        if (StringUtils.isEmpty(value)) {
-            return defaultValue;
-        }
-        int i = Integer.parseInt(value);
-        updateCachedNumber(method, key, i);
-        return i;
-    }
-
-    public short getMethodParameter(String method, String key, short defaultValue) {
-        Number n = getCachedNumber(method, key);
-        if (n != null) {
-            return n.shortValue();
-        }
-        String value = getMethodParameter(method, key);
-        if (StringUtils.isEmpty(value)) {
-            return defaultValue;
-        }
-        short s = Short.parseShort(value);
-        updateCachedNumber(method, key, s);
-        return s;
-    }
-
-    public byte getMethodParameter(String method, String key, byte defaultValue) {
-        Number n = getCachedNumber(method, key);
-        if (n != null) {
-            return n.byteValue();
-        }
-        String value = getMethodParameter(method, key);
-        if (StringUtils.isEmpty(value)) {
-            return defaultValue;
-        }
-        byte b = Byte.parseByte(value);
-        updateCachedNumber(method, key, b);
-        return b;
-    }
-
-    private Number getCachedNumber(String method, String key) {
-        Map<String, Number> keyNumber = getMethodNumbers().get(method);
-        if (keyNumber != null) {
-            return keyNumber.get(key);
-        }
-        return null;
-    }
-
-    private void updateCachedNumber(String method, String key, Number n) {
-        Map<String, Number> keyNumber = getMethodNumbers().computeIfAbsent(method, m -> new HashMap<>());
-        keyNumber.put(key, n);
-    }
-
-    public double getMethodPositiveParameter(String method, String key, double defaultValue) {
-        if (defaultValue <= 0) {
-            throw new IllegalArgumentException("defaultValue <= 0");
-        }
-        double value = getMethodParameter(method, key, defaultValue);
-        return value <= 0 ? defaultValue : value;
-    }
-
-    public float getMethodPositiveParameter(String method, String key, float defaultValue) {
-        if (defaultValue <= 0) {
-            throw new IllegalArgumentException("defaultValue <= 0");
-        }
-        float value = getMethodParameter(method, key, defaultValue);
-        return value <= 0 ? defaultValue : value;
-    }
-
-    public long getMethodPositiveParameter(String method, String key, long defaultValue) {
-        if (defaultValue <= 0) {
-            throw new IllegalArgumentException("defaultValue <= 0");
-        }
-        long value = getMethodParameter(method, key, defaultValue);
-        return value <= 0 ? defaultValue : value;
-    }
-
-    public int getMethodPositiveParameter(String method, String key, int defaultValue) {
-        if (defaultValue <= 0) {
-            throw new IllegalArgumentException("defaultValue <= 0");
-        }
-        int value = getMethodParameter(method, key, defaultValue);
-        return value <= 0 ? defaultValue : value;
-    }
-
-    public short getMethodPositiveParameter(String method, String key, short defaultValue) {
-        if (defaultValue <= 0) {
-            throw new IllegalArgumentException("defaultValue <= 0");
-        }
-        short value = getMethodParameter(method, key, defaultValue);
-        return value <= 0 ? defaultValue : value;
-    }
-
-    public byte getMethodPositiveParameter(String method, String key, byte defaultValue) {
-        if (defaultValue <= 0) {
-            throw new IllegalArgumentException("defaultValue <= 0");
-        }
-        byte value = getMethodParameter(method, key, defaultValue);
-        return value <= 0 ? defaultValue : value;
-    }
-
-    public char getMethodParameter(String method, String key, char defaultValue) {
-        String value = getMethodParameter(method, key);
-        return StringUtils.isEmpty(value) ? defaultValue : value.charAt(0);
-    }
-
-    public boolean getMethodParameter(String method, String key, boolean defaultValue) {
-        String value = getMethodParameter(method, key);
-        return StringUtils.isEmpty(value) ? defaultValue : Boolean.parseBoolean(value);
-    }
-
-    public boolean hasMethodParameter(String method, String key) {
-        if (method == null) {
-            String suffix = "." + key;
-            for (String fullKey : parameters.keySet()) {
-                if (fullKey.endsWith(suffix)) {
-                    return true;
-                }
-            }
-            return false;
-        }
-        if (key == null) {
-            String prefix = method + ".";
-            for (String fullKey : parameters.keySet()) {
-                if (fullKey.startsWith(prefix)) {
-                    return true;
-                }
-            }
-            return false;
-        }
-        String value = getMethodParameter(method, key);
-        return value != null && value.length() > 0;
-    }
-
-    public boolean hasMethodParameter(String method) {
-        if (method == null) {
-            return false;
-        }
-        return getMethodParameters().containsKey(method);
-    }
-
-    public boolean isLocalHost() {
-        return NetUtils.isLocalHost(host) || getParameter(LOCALHOST_KEY, false);
-    }
-
-    public boolean isAnyHost() {
-        return ANYHOST_VALUE.equals(host) || getParameter(ANYHOST_KEY, false);
-    }
-
-    public URL addParameterAndEncoded(String key, String value) {
-        if (StringUtils.isEmpty(value)) {
-            return this;
-        }
-        return addParameter(key, encode(value));
-    }
-
-    public URL addParameter(String key, boolean value) {
-        return addParameter(key, String.valueOf(value));
-    }
-
-    public URL addParameter(String key, char value) {
-        return addParameter(key, String.valueOf(value));
-    }
-
-    public URL addParameter(String key, byte value) {
-        return addParameter(key, String.valueOf(value));
-    }
-
-    public URL addParameter(String key, short value) {
-        return addParameter(key, String.valueOf(value));
-    }
-
-    public URL addParameter(String key, int value) {
-        return addParameter(key, String.valueOf(value));
-    }
-
-    public URL addParameter(String key, long value) {
-        return addParameter(key, String.valueOf(value));
-    }
-
-    public URL addParameter(String key, float value) {
-        return addParameter(key, String.valueOf(value));
-    }
-
-    public URL addParameter(String key, double value) {
-        return addParameter(key, String.valueOf(value));
-    }
-
-    public URL addParameter(String key, Enum<?> value) {
-        if (value == null) {
-            return this;
-        }
-        return addParameter(key, String.valueOf(value));
-    }
-
-    public URL addParameter(String key, Number value) {
-        if (value == null) {
-            return this;
-        }
-        return addParameter(key, String.valueOf(value));
-    }
-
-    public URL addParameter(String key, CharSequence value) {
-        if (value == null || value.length() == 0) {
-            return this;
-        }
-        return addParameter(key, String.valueOf(value));
-    }
-
-    public URL addParameter(String key, String value) {
-        if (StringUtils.isEmpty(key)
-                || StringUtils.isEmpty(value)) {
-            return this;
-        }
-        // if value doesn't change, return immediately
-        if (value.equals(getParameters().get(key))) { // value != null
-            return this;
-        }
-
-        Map<String, String> map = new HashMap<>(getParameters());
-        map.put(key, value);
-
-        return new URL(protocol, username, password, host, port, path, map);
-    }
-
-    public URL addParameterIfAbsent(String key, String value) {
-        if (StringUtils.isEmpty(key)
-                || StringUtils.isEmpty(value)) {
-            return this;
-        }
-        if (hasParameter(key)) {
-            return this;
-        }
-        Map<String, String> map = new HashMap<>(getParameters());
-        map.put(key, value);
-
-        return new URL(protocol, username, password, host, port, path, map);
-    }
-
-    public URL addMethodParameter(String method, String key, String value) {
-        if (StringUtils.isEmpty(method)
-                || StringUtils.isEmpty(key)
-                || StringUtils.isEmpty(value)) {
-            return this;
-        }
-
-        Map<String, String> map = new HashMap<>(getParameters());
-        map.put(method + "." + key, value);
-        Map<String, Map<String, String>> methodMap = toMethodParameters(map);
-        URL.putMethodParameter(method, key, value, methodMap);
-
-        return new URL(protocol, username, password, host, port, path, map, methodMap);
-    }
-
-    public URL addMethodParameterIfAbsent(String method, String key, String value) {
-        if (StringUtils.isEmpty(method)
-                || StringUtils.isEmpty(key)
-                || StringUtils.isEmpty(value)) {
-            return this;
-        }
-        if (hasMethodParameter(method, key)) {
-            return this;
-        }
-
-        Map<String, String> map = new HashMap<>(getParameters());
-        map.put(method + "." + key, value);
-        Map<String, Map<String, String>> methodMap = toMethodParameters(map);
-        URL.putMethodParameter(method, key, value, methodMap);
-
-        return new URL(protocol, username, password, host, port, path, map, methodMap);
-    }
-
-    /**
-     * Add parameters to a new url.
-     *
-     * @param parameters parameters in key-value pairs
-     * @return A new URL
-     */
-    public URL addParameters(Map<String, String> parameters) {
-        if (CollectionUtils.isEmptyMap(parameters)) {
-            return this;
-        }
-
-        boolean hasAndEqual = true;
-        for (Map.Entry<String, String> entry : parameters.entrySet()) {
-            String value = getParameters().get(entry.getKey());
-            if (value == null) {
-                if (entry.getValue() != null) {
-                    hasAndEqual = false;
-                    break;
-                }
-            } else {
-                if (!value.equals(entry.getValue())) {
-                    hasAndEqual = false;
-                    break;
-                }
-            }
-        }
-        // return immediately if there's no change
-        if (hasAndEqual) {
-            return this;
-        }
-
-        Map<String, String> map = new HashMap<>(getParameters());
-        map.putAll(parameters);
-        return new URL(protocol, username, password, host, port, path, map);
-    }
-
-    public URL addParametersIfAbsent(Map<String, String> parameters) {
-        if (CollectionUtils.isEmptyMap(parameters)) {
-            return this;
-        }
-        Map<String, String> map = new HashMap<>(parameters);
-        map.putAll(getParameters());
-        return new URL(protocol, username, password, host, port, path, map);
-    }
-
-    public URL addParameters(String... pairs) {
-        if (pairs == null || pairs.length == 0) {
-            return this;
-        }
-        if (pairs.length % 2 != 0) {
-            throw new IllegalArgumentException("Map pairs can not be odd number.");
-        }
-        Map<String, String> map = new HashMap<>();
-        int len = pairs.length / 2;
-        for (int i = 0; i < len; i++) {
-            map.put(pairs[2 * i], pairs[2 * i + 1]);
-        }
-        return addParameters(map);
-    }
-
-    public URL addParameterString(String query) {
-        if (StringUtils.isEmpty(query)) {
-            return this;
-        }
-        return addParameters(StringUtils.parseQueryString(query));
-    }
-
-    public URL removeParameter(String key) {
-        if (StringUtils.isEmpty(key)) {
-            return this;
-        }
-        return removeParameters(key);
-    }
-
-    public URL removeParameters(Collection<String> keys) {
-        if (CollectionUtils.isEmpty(keys)) {
-            return this;
-        }
-        return removeParameters(keys.toArray(new String[0]));
-    }
-
-    public URL removeParameters(String... keys) {
-        if (keys == null || keys.length == 0) {
-            return this;
-        }
-        Map<String, String> map = new HashMap<>(getParameters());
-        for (String key : keys) {
-            map.remove(key);
-        }
-        if (map.size() == getParameters().size()) {
-            return this;
-        }
-        return new URL(protocol, username, password, host, port, path, map);
-    }
-
-    public URL clearParameters() {
-        return new URL(protocol, username, password, host, port, path, new HashMap<>());
-    }
-
-    public String getRawParameter(String key) {
-        if (PROTOCOL_KEY.equals(key)) {
-            return protocol;
-        }
-        if (USERNAME_KEY.equals(key)) {
-            return username;
-        }
-        if (PASSWORD_KEY.equals(key)) {
-            return password;
-        }
-        if (HOST_KEY.equals(key)) {
-            return host;
-        }
-        if (PORT_KEY.equals(key)) {
-            return String.valueOf(port);
-        }
-        if (PATH_KEY.equals(key)) {
-            return path;
-        }
-        return getParameter(key);
-    }
-
-    public Map<String, String> toMap() {
-        Map<String, String> map = new HashMap<>(parameters);
-        if (protocol != null) {
-            map.put(PROTOCOL_KEY, protocol);
-        }
-        if (username != null) {
-            map.put(USERNAME_KEY, username);
-        }
-        if (password != null) {
-            map.put(PASSWORD_KEY, password);
-        }
-        if (host != null) {
-            map.put(HOST_KEY, host);
-        }
-        if (port > 0) {
-            map.put(PORT_KEY, String.valueOf(port));
-        }
-        if (path != null) {
-            map.put(PATH_KEY, path);
-        }
-        return map;
-    }
-
-    @Override
-    public String toString() {
-        if (string != null) {
-            return string;
-        }
-        return string = buildString(false, true); // no show username and password
-    }
-
-    public String toString(String... parameters) {
-        return buildString(false, true, parameters); // no show username and password
-    }
-
-    public String toIdentityString() {
-        if (identity != null) {
-            return identity;
-        }
-        return identity = buildString(true, false); // only return identity message, see the method "equals" and "hashCode"
-    }
-
-    public String toIdentityString(String... parameters) {
-        return buildString(true, false, parameters); // only return identity message, see the method "equals" and "hashCode"
-    }
-
-    public String toFullString() {
-        if (full != null) {
-            return full;
-        }
-        return full = buildString(true, true);
-    }
-
-    public String toFullString(String... parameters) {
-        return buildString(true, true, parameters);
-    }
-
-    public String toParameterString() {
-        if (parameter != null) {
-            return parameter;
-        }
-        return parameter = toParameterString(new String[0]);
-    }
-
-    public String toParameterString(String... parameters) {
-        StringBuilder buf = new StringBuilder();
-        buildParameters(buf, false, parameters);
-        return buf.toString();
-    }
-
-    private void buildParameters(StringBuilder buf, boolean concat, String[] parameters) {
-        if (CollectionUtils.isNotEmptyMap(getParameters())) {
-            List<String> includes = (ArrayUtils.isEmpty(parameters) ? null : Arrays.asList(parameters));
-            boolean first = true;
-            for (Map.Entry<String, String> entry : new TreeMap<>(getParameters()).entrySet()) {
-                if (entry.getKey() != null && entry.getKey().length() > 0
-                        && (includes == null || includes.contains(entry.getKey()))) {
-                    if (first) {
-                        if (concat) {
-                            buf.append("?");
-                        }
-                        first = false;
-                    } else {
-                        buf.append("&");
-                    }
-                    buf.append(entry.getKey());
-                    buf.append("=");
-                    buf.append(entry.getValue() == null ? "" : entry.getValue().trim());
-                }
-            }
-        }
-    }
-
-    private String buildString(boolean appendUser, boolean appendParameter, String... parameters) {
-        return buildString(appendUser, appendParameter, false, false, parameters);
-    }
-
-    private String buildString(boolean appendUser, boolean appendParameter, boolean useIP, boolean useService, String... parameters) {
-        StringBuilder buf = new StringBuilder();
-        if (StringUtils.isNotEmpty(protocol)) {
-            buf.append(protocol);
-            buf.append("://");
-        }
-        if (appendUser && StringUtils.isNotEmpty(username)) {
-            buf.append(username);
-            if (password != null && password.length() > 0) {
-                buf.append(":");
-                buf.append(password);
-            }
-            buf.append("@");
-        }
-        String host;
-        if (useIP) {
-            host = getIp();
-        } else {
-            host = getHost();
-        }
-        if (host != null && host.length() > 0) {
-            buf.append(host);
-            if (port > 0) {
-                buf.append(":");
-                buf.append(port);
-            }
-        }
-        String path;
-        if (useService) {
-            path = getServiceKey();
-        } else {
-            path = getPath();
-        }
-        if (path != null && path.length() > 0) {
-            buf.append("/");
-            buf.append(path);
-        }
-
-        if (appendParameter) {
-            buildParameters(buf, true, parameters);
-        }
-        return buf.toString();
-    }
-
-    public java.net.URL toJavaURL() {
-        try {
-            return new java.net.URL(toString());
-        } catch (MalformedURLException e) {
-            throw new IllegalStateException(e.getMessage(), e);
-        }
-    }
-
-    public InetSocketAddress toInetSocketAddress() {
-        return new InetSocketAddress(host, port);
-    }
-
-    /**
-     * The format is "{interface}:[version]:[group]"
-     * @return
-     */
-    public String getColonSeparatedKey() {
-        StringBuilder serviceNameBuilder = new StringBuilder();
-        append(serviceNameBuilder, INTERFACE_KEY, true);
-        append(serviceNameBuilder, VERSION_KEY, false);
-        append(serviceNameBuilder, GROUP_KEY, false);
-        return serviceNameBuilder.toString();
-    }
-
-    private void append(StringBuilder target, String parameterName, boolean first) {
-        String parameterValue = this.getParameter(parameterName);
-        if (!StringUtils.isBlank(parameterValue)) {
-            if (!first) {
-                target.append(":");
-            }
-            target.append(parameterValue);
-        } else {
-            target.append(":");
-        }
-    }
-
-    /**
-     * The format of return value is '{group}/{interfaceName}:{version}'
-     * @return
-     */
-    public String getServiceKey() {
-        return serviceKey;
-    }
-
-    /**
-     * The format of return value is '{group}/{path/interfaceName}:{version}'
-     * @return
-     */
-    public String getPathKey() {
-        String inf = StringUtils.isNotEmpty(path) ? path : getServiceInterface();
-        if (inf == null) {
-            return null;
-        }
-        return buildKey(inf, getParameter(GROUP_KEY), getParameter(VERSION_KEY));
-    }
-
-    public static String buildKey(String path, String group, String version) {
-        StringBuilder buf = new StringBuilder();
-        if (group != null && group.length() > 0) {
-            buf.append(group).append("/");
-        }
-        buf.append(path);
-        if (version != null && version.length() > 0) {
-            buf.append(":").append(version);
-        }
-        return buf.toString();
-    }
-
-    public String toServiceStringWithoutResolving() {
-        return buildString(true, false, false, true);
-    }
-
-    public String toServiceString() {
-        return buildString(true, false, true, true);
-    }
-
-    @Deprecated
-    public String getServiceName() {
-        return getServiceInterface();
-    }
-
-    public String getServiceInterface() {
-        return getParameter(INTERFACE_KEY, path);
-    }
-
-    public URL setServiceInterface(String service) {
-        return addParameter(INTERFACE_KEY, service);
-    }
-
-    /**
-     * @see #getParameter(String, int)
-     * @deprecated Replace to <code>getParameter(String, int)</code>
-     */
-    @Deprecated
-    public int getIntParameter(String key) {
-        return getParameter(key, 0);
-    }
-
-    /**
-     * @see #getParameter(String, int)
-     * @deprecated Replace to <code>getParameter(String, int)</code>
-     */
-    @Deprecated
-    public int getIntParameter(String key, int defaultValue) {
-        return getParameter(key, defaultValue);
-    }
-
-    /**
-     * @see #getPositiveParameter(String, int)
-     * @deprecated Replace to <code>getPositiveParameter(String, int)</code>
-     */
-    @Deprecated
-    public int getPositiveIntParameter(String key, int defaultValue) {
-        return getPositiveParameter(key, defaultValue);
-    }
-
-    /**
-     * @see #getParameter(String, boolean)
-     * @deprecated Replace to <code>getParameter(String, boolean)</code>
-     */
-    @Deprecated
-    public boolean getBooleanParameter(String key) {
-        return getParameter(key, false);
-    }
-
-    /**
-     * @see #getParameter(String, boolean)
-     * @deprecated Replace to <code>getParameter(String, boolean)</code>
-     */
-    @Deprecated
-    public boolean getBooleanParameter(String key, boolean defaultValue) {
-        return getParameter(key, defaultValue);
-    }
-
-    /**
-     * @see #getMethodParameter(String, String, int)
-     * @deprecated Replace to <code>getMethodParameter(String, String, int)</code>
-     */
-    @Deprecated
-    public int getMethodIntParameter(String method, String key) {
-        return getMethodParameter(method, key, 0);
-    }
-
-    /**
-     * @see #getMethodParameter(String, String, int)
-     * @deprecated Replace to <code>getMethodParameter(String, String, int)</code>
-     */
-    @Deprecated
-    public int getMethodIntParameter(String method, String key, int defaultValue) {
-        return getMethodParameter(method, key, defaultValue);
-    }
-
-    /**
-     * @see #getMethodPositiveParameter(String, String, int)
-     * @deprecated Replace to <code>getMethodPositiveParameter(String, String, int)</code>
-     */
-    @Deprecated
-    public int getMethodPositiveIntParameter(String method, String key, int defaultValue) {
-        return getMethodPositiveParameter(method, key, defaultValue);
-    }
-
-    /**
-     * @see #getMethodParameter(String, String, boolean)
-     * @deprecated Replace to <code>getMethodParameter(String, String, boolean)</code>
-     */
-    @Deprecated
-    public boolean getMethodBooleanParameter(String method, String key) {
-        return getMethodParameter(method, key, false);
-    }
-
-    /**
-     * @see #getMethodParameter(String, String, boolean)
-     * @deprecated Replace to <code>getMethodParameter(String, String, boolean)</code>
-     */
-    @Deprecated
-    public boolean getMethodBooleanParameter(String method, String key, boolean defaultValue) {
-        return getMethodParameter(method, key, defaultValue);
-    }
-
-    public Configuration toConfiguration() {
-        InmemoryConfiguration configuration = new InmemoryConfiguration();
-        configuration.addProperties(parameters);
-        return configuration;
-    }
-
-    @Override
-    public int hashCode() {
-        final int prime = 31;
-        int result = 1;
-        result = prime * result + ((host == null) ? 0 : host.hashCode());
-        result = prime * result + ((parameters == null) ? 0 : parameters.hashCode());
-        result = prime * result + ((password == null) ? 0 : password.hashCode());
-        result = prime * result + ((path == null) ? 0 : path.hashCode());
-        result = prime * result + port;
-        result = prime * result + ((protocol == null) ? 0 : protocol.hashCode());
-        result = prime * result + ((username == null) ? 0 : username.hashCode());
-        return result;
-    }
-
-    @Override
-    public boolean equals(Object obj) {
-        if (this == obj) {
-            return true;
-        }
-        if (obj == null) {
-            return false;
-        }
-        if (getClass() != obj.getClass()) {
-            return false;
-        }
-        URL other = (URL) obj;
-        if (host == null) {
-            if (other.host != null) {
-                return false;
-            }
-        } else if (!host.equals(other.host)) {
-            return false;
-        }
-        if (parameters == null) {
-            if (other.parameters != null) {
-                return false;
-            }
-        } else if (!parameters.equals(other.parameters)) {
-            return false;
-        }
-        if (password == null) {
-            if (other.password != null) {
-                return false;
-            }
-        } else if (!password.equals(other.password)) {
-            return false;
-        }
-        if (path == null) {
-            if (other.path != null) {
-                return false;
-            }
-        } else if (!path.equals(other.path)) {
-            return false;
-        }
-        if (port != other.port) {
-            return false;
-        }
-        if (protocol == null) {
-            if (other.protocol != null) {
-                return false;
-            }
-        } else if (!protocol.equals(other.protocol)) {
-            return false;
-        }
-        if (username == null) {
-            if (other.username != null) {
-                return false;
-            }
-        } else if (!username.equals(other.username)) {
-            return false;
-        }
-        return true;
-    }
-
-    public static void putMethodParameter(String method, String key, String value, Map<String, Map<String, String>> methodParameters) {
-        Map<String, String> subParameter = methodParameters.computeIfAbsent(method, k -> new HashMap<>());
-        subParameter.put(key, value);
-    }
-
-}
+/*
+ * Licensed to the Apache Software Foundation (ASF) under one or more
+ * contributor license agreements.  See the NOTICE file distributed with
+ * this work for additional information regarding copyright ownership.
+ * The ASF licenses this file to You under the Apache License, Version 2.0
+ * (the "License"); you may not use this file except in compliance with
+ * the License.  You may obtain a copy of the License at
+ *
+ *     http://www.apache.org/licenses/LICENSE-2.0
+ *
+ * Unless required by applicable law or agreed to in writing, software
+ * distributed under the License is distributed on an "AS IS" BASIS,
+ * WITHOUT WARRANTIES OR CONDITIONS OF ANY KIND, either express or implied.
+ * See the License for the specific language governing permissions and
+ * limitations under the License.
+ */
+package org.apache.dubbo.common;
+
+import org.apache.dubbo.common.config.Configuration;
+import org.apache.dubbo.common.config.InmemoryConfiguration;
+import org.apache.dubbo.common.constants.RemotingConstants;
+import org.apache.dubbo.common.utils.ArrayUtils;
+import org.apache.dubbo.common.utils.CollectionUtils;
+import org.apache.dubbo.common.utils.NetUtils;
+import org.apache.dubbo.common.utils.StringUtils;
+
+import java.io.Serializable;
+import java.io.UnsupportedEncodingException;
+import java.net.InetSocketAddress;
+import java.net.MalformedURLException;
+import java.net.URLDecoder;
+import java.net.URLEncoder;
+import java.util.ArrayList;
+import java.util.Arrays;
+import java.util.Collection;
+import java.util.Collections;
+import java.util.HashMap;
+import java.util.List;
+import java.util.Map;
+import java.util.TreeMap;
+import java.util.concurrent.ConcurrentHashMap;
+
+import static org.apache.dubbo.common.constants.CommonConstants.ANYHOST_KEY;
+import static org.apache.dubbo.common.constants.CommonConstants.ANYHOST_VALUE;
+import static org.apache.dubbo.common.constants.CommonConstants.COMMA_SPLIT_PATTERN;
+import static org.apache.dubbo.common.constants.CommonConstants.GROUP_KEY;
+import static org.apache.dubbo.common.constants.CommonConstants.HOST_KEY;
+import static org.apache.dubbo.common.constants.CommonConstants.INTERFACE_KEY;
+import static org.apache.dubbo.common.constants.CommonConstants.LOCALHOST_KEY;
+import static org.apache.dubbo.common.constants.CommonConstants.METHODS_KEY;
+import static org.apache.dubbo.common.constants.CommonConstants.PASSWORD_KEY;
+import static org.apache.dubbo.common.constants.CommonConstants.PATH_KEY;
+import static org.apache.dubbo.common.constants.CommonConstants.PORT_KEY;
+import static org.apache.dubbo.common.constants.CommonConstants.PROTOCOL_KEY;
+import static org.apache.dubbo.common.constants.CommonConstants.USERNAME_KEY;
+import static org.apache.dubbo.common.constants.CommonConstants.VERSION_KEY;
+
+/**
+ * URL - Uniform Resource Locator (Immutable, ThreadSafe)
+ * <p>
+ * url example:
+ * <ul>
+ * <li>http://www.facebook.com/friends?param1=value1&amp;param2=value2
+ * <li>http://username:password@10.20.130.230:8080/list?version=1.0.0
+ * <li>ftp://username:password@192.168.1.7:21/1/read.txt
+ * <li>registry://192.168.1.7:9090/org.apache.dubbo.service1?param1=value1&amp;param2=value2
+ * </ul>
+ * <p>
+ * Some strange example below:
+ * <ul>
+ * <li>192.168.1.3:20880<br>
+ * for this case, url protocol = null, url host = 192.168.1.3, port = 20880, url path = null
+ * <li>file:///home/user1/router.js?type=script<br>
+ * for this case, url protocol = file, url host = null, url path = home/user1/router.js
+ * <li>file://home/user1/router.js?type=script<br>
+ * for this case, url protocol = file, url host = home, url path = user1/router.js
+ * <li>file:///D:/1/router.js?type=script<br>
+ * for this case, url protocol = file, url host = null, url path = D:/1/router.js
+ * <li>file:/D:/1/router.js?type=script<br>
+ * same as above file:///D:/1/router.js?type=script
+ * <li>/home/user1/router.js?type=script <br>
+ * for this case, url protocol = null, url host = null, url path = home/user1/router.js
+ * <li>home/user1/router.js?type=script <br>
+ * for this case, url protocol = null, url host = home, url path = user1/router.js
+ * </ul>
+ *
+ * @see java.net.URL
+ * @see java.net.URI
+ */
+public /*final**/
+class URL implements Serializable {
+
+    private static final long serialVersionUID = -1985165475234910535L;
+
+    private final String protocol;
+
+    private final String username;
+
+    private final String password;
+
+    // by default, host to registry
+    private final String host;
+
+    // by default, port to registry
+    private final int port;
+
+    private final String path;
+
+    private final Map<String, String> parameters;
+
+    private final Map<String, Map<String, String>> methodParameters;
+
+    // ==== cache ====
+
+    private volatile transient Map<String, Number> numbers;
+
+    private volatile transient Map<String, Map<String, Number>> methodNumbers;
+
+    private volatile transient Map<String, URL> urls;
+
+    private volatile transient String ip;
+
+    private volatile transient String full;
+
+    private volatile transient String identity;
+
+    private volatile transient String parameter;
+
+    private volatile transient String string;
+
+    private final transient String serviceKey;
+
+    private final transient String serviceInterface;
+
+    protected URL() {
+        this.protocol = null;
+        this.username = null;
+        this.password = null;
+        this.host = null;
+        this.port = 0;
+        this.path = null;
+        this.parameters = null;
+        this.methodParameters = null;
+        this.serviceKey = null;
+        this.serviceInterface = null;
+    }
+
+    public URL(String protocol, String host, int port) {
+        this(protocol, null, null, host, port, null, (Map<String, String>) null);
+    }
+
+    public URL(String protocol, String host, int port, String[] pairs) { // varargs ... conflict with the following path argument, use array instead.
+        this(protocol, null, null, host, port, null, CollectionUtils.toStringMap(pairs));
+    }
+
+    public URL(String protocol, String host, int port, Map<String, String> parameters) {
+        this(protocol, null, null, host, port, null, parameters);
+    }
+
+    public URL(String protocol, String host, int port, String path) {
+        this(protocol, null, null, host, port, path, (Map<String, String>) null);
+    }
+
+    public URL(String protocol, String host, int port, String path, String... pairs) {
+        this(protocol, null, null, host, port, path, CollectionUtils.toStringMap(pairs));
+    }
+
+    public URL(String protocol, String host, int port, String path, Map<String, String> parameters) {
+        this(protocol, null, null, host, port, path, parameters);
+    }
+
+    public URL(String protocol, String username, String password, String host, int port, String path) {
+        this(protocol, username, password, host, port, path, (Map<String, String>) null);
+    }
+
+    public URL(String protocol, String username, String password, String host, int port, String path, String... pairs) {
+        this(protocol, username, password, host, port, path, CollectionUtils.toStringMap(pairs));
+    }
+
+    public URL(String protocol,
+               String username,
+               String password,
+               String host,
+               int port,
+               String path,
+               Map<String, String> parameters) {
+        this (protocol, username, password, host, port, path, parameters, toMethodParameters(parameters));
+    }
+
+    public URL(String protocol,
+               String username,
+               String password,
+               String host,
+               int port,
+               String path,
+               Map<String, String> parameters,
+               Map<String, Map<String, String>> methodParameters) {
+        if (StringUtils.isEmpty(username)
+                && StringUtils.isNotEmpty(password)) {
+            throw new IllegalArgumentException("Invalid url, password without username!");
+        }
+        this.protocol = protocol;
+        this.username = username;
+        this.password = password;
+        this.host = host;
+        this.port = (port < 0 ? 0 : port);
+        // trim the beginning "/"
+        while (path != null && path.startsWith("/")) {
+            path = path.substring(1);
+        }
+        this.path = path;
+        if (parameters == null) {
+            parameters = new HashMap<>();
+        } else {
+            parameters = new HashMap<>(parameters);
+        }
+        this.parameters = Collections.unmodifiableMap(parameters);
+        this.methodParameters = Collections.unmodifiableMap(methodParameters);
+
+        this.serviceInterface = getParameter(INTERFACE_KEY, path);
+        if (this.serviceInterface == null) {
+            this.serviceKey = null;
+        } else {
+            this.serviceKey = buildKey(serviceInterface, getParameter(GROUP_KEY), getParameter(VERSION_KEY));
+        }
+    }
+
+    /**
+     * Parse url string
+     *
+     * @param url URL string
+     * @return URL instance
+     * @see URL
+     */
+    public static URL valueOf(String url) {
+        if (url == null || (url = url.trim()).length() == 0) {
+            throw new IllegalArgumentException("url == null");
+        }
+        String protocol = null;
+        String username = null;
+        String password = null;
+        String host = null;
+        int port = 0;
+        String path = null;
+        Map<String, String> parameters = null;
+        int i = url.indexOf("?"); // separator between body and parameters
+        if (i >= 0) {
+            String[] parts = url.substring(i + 1).split("&");
+            parameters = new HashMap<>();
+            for (String part : parts) {
+                part = part.trim();
+                if (part.length() > 0) {
+                    int j = part.indexOf('=');
+                    if (j >= 0) {
+                        parameters.put(part.substring(0, j), part.substring(j + 1));
+                    } else {
+                        parameters.put(part, part);
+                    }
+                }
+            }
+            url = url.substring(0, i);
+        }
+        i = url.indexOf("://");
+        if (i >= 0) {
+            if (i == 0) {
+                throw new IllegalStateException("url missing protocol: \"" + url + "\"");
+            }
+            protocol = url.substring(0, i);
+            url = url.substring(i + 3);
+        } else {
+            // case: file:/path/to/file.txt
+            i = url.indexOf(":/");
+            if (i >= 0) {
+                if (i == 0) {
+                    throw new IllegalStateException("url missing protocol: \"" + url + "\"");
+                }
+                protocol = url.substring(0, i);
+                url = url.substring(i + 1);
+            }
+        }
+
+        i = url.indexOf("/");
+        if (i >= 0) {
+            path = url.substring(i + 1);
+            url = url.substring(0, i);
+        }
+        i = url.lastIndexOf("@");
+        if (i >= 0) {
+            username = url.substring(0, i);
+            int j = username.indexOf(":");
+            if (j >= 0) {
+                password = username.substring(j + 1);
+                username = username.substring(0, j);
+            }
+            url = url.substring(i + 1);
+        }
+        i = url.lastIndexOf(":");
+        if (i >= 0 && i < url.length() - 1) {
+            if (url.lastIndexOf("%") > i) {
+                // ipv6 address with scope id
+                // e.g. fe80:0:0:0:894:aeec:f37d:23e1%en0
+                // see https://howdoesinternetwork.com/2013/ipv6-zone-id
+                // ignore
+            } else {
+                port = Integer.parseInt(url.substring(i + 1));
+                url = url.substring(0, i);
+            }
+        }
+        if (url.length() > 0) {
+            host = url;
+        }
+
+        return new URL(protocol, username, password, host, port, path, parameters);
+    }
+
+    public static Map<String, Map<String, String>> toMethodParameters(Map<String, String> parameters) {
+        Map<String, Map<String, String>> methodParameters = new HashMap<>();
+        if (parameters != null) {
+            String methodsString = parameters.get(METHODS_KEY);
+            if (StringUtils.isNotEmpty(methodsString)) {
+                String[] methods = methodsString.split(",");
+                for (Map.Entry<String, String> entry : parameters.entrySet()) {
+                    String key = entry.getKey();
+                    for (String method : methods) {
+                        String methodPrefix = method + ".";
+                        if (key.startsWith(methodPrefix)) {
+                            String realKey = key.substring(methodPrefix.length());
+                            URL.putMethodParameter(method, realKey, entry.getValue(), methodParameters);
+                        }
+                    }
+                }
+            } else {
+                for (Map.Entry<String, String> entry : parameters.entrySet()) {
+                    String key = entry.getKey();
+                    int methodSeparator = key.indexOf(".");
+                    if (methodSeparator > 0) {
+                        String method = key.substring(0, methodSeparator);
+                        String realKey = key.substring(methodSeparator + 1);
+                        URL.putMethodParameter(method, realKey, entry.getValue(), methodParameters);
+                    }
+                }
+            }
+        }
+        return methodParameters;
+    }
+
+    public static URL valueOf(String url, String... reserveParams) {
+        URL result = valueOf(url);
+        if (reserveParams == null || reserveParams.length == 0) {
+            return result;
+        }
+        Map<String, String> newMap = new HashMap<>(reserveParams.length);
+        Map<String, String> oldMap = result.getParameters();
+        for (String reserveParam : reserveParams) {
+            String tmp = oldMap.get(reserveParam);
+            if (StringUtils.isNotEmpty(tmp)) {
+                newMap.put(reserveParam, tmp);
+            }
+        }
+        return result.clearParameters().addParameters(newMap);
+    }
+
+    public static URL valueOf(URL url, String[] reserveParams, String[] reserveParamPrefixs) {
+        Map<String, String> newMap = new HashMap<>();
+        Map<String, String> oldMap = url.getParameters();
+        if (reserveParamPrefixs != null && reserveParamPrefixs.length != 0) {
+            for (Map.Entry<String, String> entry : oldMap.entrySet()) {
+                for (String reserveParamPrefix : reserveParamPrefixs) {
+                    if (entry.getKey().startsWith(reserveParamPrefix) && StringUtils.isNotEmpty(entry.getValue())) {
+                        newMap.put(entry.getKey(), entry.getValue());
+                    }
+                }
+            }
+        }
+
+        if (reserveParams != null) {
+            for (String reserveParam : reserveParams) {
+                String tmp = oldMap.get(reserveParam);
+                if (StringUtils.isNotEmpty(tmp)) {
+                    newMap.put(reserveParam, tmp);
+                }
+            }
+        }
+        return newMap.isEmpty() ? new URL(url.getProtocol(), url.getUsername(), url.getPassword(), url.getHost(), url.getPort(), url.getPath())
+                : new URL(url.getProtocol(), url.getUsername(), url.getPassword(), url.getHost(), url.getPort(), url.getPath(), newMap);
+    }
+
+    public static String encode(String value) {
+        if (StringUtils.isEmpty(value)) {
+            return "";
+        }
+        try {
+            return URLEncoder.encode(value, "UTF-8");
+        } catch (UnsupportedEncodingException e) {
+            throw new RuntimeException(e.getMessage(), e);
+        }
+    }
+
+    public static String decode(String value) {
+        if (StringUtils.isEmpty(value)) {
+            return "";
+        }
+        try {
+            return URLDecoder.decode(value, "UTF-8");
+        } catch (UnsupportedEncodingException e) {
+            throw new RuntimeException(e.getMessage(), e);
+        }
+    }
+
+    public String getProtocol() {
+        return protocol;
+    }
+
+    public URL setProtocol(String protocol) {
+        return new URL(protocol, username, password, host, port, path, getParameters());
+    }
+
+    public String getUsername() {
+        return username;
+    }
+
+    public URL setUsername(String username) {
+        return new URL(protocol, username, password, host, port, path, getParameters());
+    }
+
+    public String getPassword() {
+        return password;
+    }
+
+    public URL setPassword(String password) {
+        return new URL(protocol, username, password, host, port, path, getParameters());
+    }
+
+    public String getAuthority() {
+        if (StringUtils.isEmpty(username)
+                && StringUtils.isEmpty(password)) {
+            return null;
+        }
+        return (username == null ? "" : username)
+                + ":" + (password == null ? "" : password);
+    }
+
+    public String getHost() {
+        return host;
+    }
+
+    public URL setHost(String host) {
+        return new URL(protocol, username, password, host, port, path, getParameters());
+    }
+
+    /**
+     * Fetch IP address for this URL.
+     * <p>
+     * Pls. note that IP should be used instead of Host when to compare with socket's address or to search in a map
+     * which use address as its key.
+     *
+     * @return ip in string format
+     */
+    public String getIp() {
+        if (ip == null) {
+            ip = NetUtils.getIpByHost(host);
+        }
+        return ip;
+    }
+
+    public int getPort() {
+        return port;
+    }
+
+    public URL setPort(int port) {
+        return new URL(protocol, username, password, host, port, path, getParameters());
+    }
+
+    public int getPort(int defaultPort) {
+        return port <= 0 ? defaultPort : port;
+    }
+
+    public String getAddress() {
+        return port <= 0 ? host : host + ":" + port;
+    }
+
+    public URL setAddress(String address) {
+        int i = address.lastIndexOf(':');
+        String host;
+        int port = this.port;
+        if (i >= 0) {
+            host = address.substring(0, i);
+            port = Integer.parseInt(address.substring(i + 1));
+        } else {
+            host = address;
+        }
+        return new URL(protocol, username, password, host, port, path, getParameters());
+    }
+
+    public String getBackupAddress() {
+        return getBackupAddress(0);
+    }
+
+    public String getBackupAddress(int defaultPort) {
+        StringBuilder address = new StringBuilder(appendDefaultPort(getAddress(), defaultPort));
+        String[] backups = getParameter(RemotingConstants.BACKUP_KEY, new String[0]);
+        if (ArrayUtils.isNotEmpty(backups)) {
+            for (String backup : backups) {
+                address.append(",");
+                address.append(appendDefaultPort(backup, defaultPort));
+            }
+        }
+        return address.toString();
+    }
+
+    public List<URL> getBackupUrls() {
+        List<URL> urls = new ArrayList<>();
+        urls.add(this);
+        String[] backups = getParameter(RemotingConstants.BACKUP_KEY, new String[0]);
+        if (backups != null && backups.length > 0) {
+            for (String backup : backups) {
+                urls.add(this.setAddress(backup));
+            }
+        }
+        return urls;
+    }
+
+    static String appendDefaultPort(String address, int defaultPort) {
+        if (address != null && address.length() > 0 && defaultPort > 0) {
+            int i = address.indexOf(':');
+            if (i < 0) {
+                return address + ":" + defaultPort;
+            } else if (Integer.parseInt(address.substring(i + 1)) == 0) {
+                return address.substring(0, i + 1) + defaultPort;
+            }
+        }
+        return address;
+    }
+
+    public String getPath() {
+        return path;
+    }
+
+    public URL setPath(String path) {
+        return new URL(protocol, username, password, host, port, path, getParameters());
+    }
+
+    public String getAbsolutePath() {
+        if (path != null && !path.startsWith("/")) {
+            return "/" + path;
+        }
+        return path;
+    }
+
+    public Map<String, String> getParameters() {
+        return parameters;
+    }
+
+    public Map<String, Map<String, String>> getMethodParameters() {
+        return methodParameters;
+    }
+
+    public String getParameterAndDecoded(String key) {
+        return getParameterAndDecoded(key, null);
+    }
+
+    public String getParameterAndDecoded(String key, String defaultValue) {
+        return decode(getParameter(key, defaultValue));
+    }
+
+    public String getParameter(String key) {
+        return parameters.get(key);
+    }
+
+    public String getParameter(String key, String defaultValue) {
+        String value = getParameter(key);
+        return StringUtils.isEmpty(value) ? defaultValue : value;
+    }
+
+    public String[] getParameter(String key, String[] defaultValue) {
+        String value = getParameter(key);
+        return StringUtils.isEmpty(value) ? defaultValue : COMMA_SPLIT_PATTERN.split(value);
+    }
+
+    public List<String> getParameter(String key, List<String> defaultValue) {
+        String value = getParameter(key);
+        if (value == null || value.length() == 0) {
+            return defaultValue;
+        }
+        String[] strArray = COMMA_SPLIT_PATTERN.split(value);
+        return Arrays.asList(strArray);
+    }
+
+    private Map<String, Number> getNumbers() {
+        // concurrent initialization is tolerant
+        return numbers == null ? new ConcurrentHashMap<>() : numbers;
+    }
+
+    private Map<String, Map<String, Number>> getMethodNumbers() {
+        if (methodNumbers == null) { // concurrent initialization is tolerant
+            methodNumbers = new ConcurrentHashMap<>();
+        }
+        return methodNumbers;
+    }
+
+    private Map<String, URL> getUrls() {
+        // concurrent initialization is tolerant
+        return urls == null ? new ConcurrentHashMap<>() : urls;
+    }
+
+    public URL getUrlParameter(String key) {
+        URL u = getUrls().get(key);
+        if (u != null) {
+            return u;
+        }
+        String value = getParameterAndDecoded(key);
+        if (StringUtils.isEmpty(value)) {
+            return null;
+        }
+        u = URL.valueOf(value);
+        getUrls().put(key, u);
+        return u;
+    }
+
+    public double getParameter(String key, double defaultValue) {
+        Number n = getNumbers().get(key);
+        if (n != null) {
+            return n.doubleValue();
+        }
+        String value = getParameter(key);
+        if (StringUtils.isEmpty(value)) {
+            return defaultValue;
+        }
+        double d = Double.parseDouble(value);
+        getNumbers().put(key, d);
+        return d;
+    }
+
+    public float getParameter(String key, float defaultValue) {
+        Number n = getNumbers().get(key);
+        if (n != null) {
+            return n.floatValue();
+        }
+        String value = getParameter(key);
+        if (StringUtils.isEmpty(value)) {
+            return defaultValue;
+        }
+        float f = Float.parseFloat(value);
+        getNumbers().put(key, f);
+        return f;
+    }
+
+    public long getParameter(String key, long defaultValue) {
+        Number n = getNumbers().get(key);
+        if (n != null) {
+            return n.longValue();
+        }
+        String value = getParameter(key);
+        if (StringUtils.isEmpty(value)) {
+            return defaultValue;
+        }
+        long l = Long.parseLong(value);
+        getNumbers().put(key, l);
+        return l;
+    }
+
+    public int getParameter(String key, int defaultValue) {
+        Number n = getNumbers().get(key);
+        if (n != null) {
+            return n.intValue();
+        }
+        String value = getParameter(key);
+        if (StringUtils.isEmpty(value)) {
+            return defaultValue;
+        }
+        int i = Integer.parseInt(value);
+        getNumbers().put(key, i);
+        return i;
+    }
+
+    public short getParameter(String key, short defaultValue) {
+        Number n = getNumbers().get(key);
+        if (n != null) {
+            return n.shortValue();
+        }
+        String value = getParameter(key);
+        if (StringUtils.isEmpty(value)) {
+            return defaultValue;
+        }
+        short s = Short.parseShort(value);
+        getNumbers().put(key, s);
+        return s;
+    }
+
+    public byte getParameter(String key, byte defaultValue) {
+        Number n = getNumbers().get(key);
+        if (n != null) {
+            return n.byteValue();
+        }
+        String value = getParameter(key);
+        if (StringUtils.isEmpty(value)) {
+            return defaultValue;
+        }
+        byte b = Byte.parseByte(value);
+        getNumbers().put(key, b);
+        return b;
+    }
+
+    public float getPositiveParameter(String key, float defaultValue) {
+        if (defaultValue <= 0) {
+            throw new IllegalArgumentException("defaultValue <= 0");
+        }
+        float value = getParameter(key, defaultValue);
+        return value <= 0 ? defaultValue : value;
+    }
+
+    public double getPositiveParameter(String key, double defaultValue) {
+        if (defaultValue <= 0) {
+            throw new IllegalArgumentException("defaultValue <= 0");
+        }
+        double value = getParameter(key, defaultValue);
+        return value <= 0 ? defaultValue : value;
+    }
+
+    public long getPositiveParameter(String key, long defaultValue) {
+        if (defaultValue <= 0) {
+            throw new IllegalArgumentException("defaultValue <= 0");
+        }
+        long value = getParameter(key, defaultValue);
+        return value <= 0 ? defaultValue : value;
+    }
+
+    public int getPositiveParameter(String key, int defaultValue) {
+        if (defaultValue <= 0) {
+            throw new IllegalArgumentException("defaultValue <= 0");
+        }
+        int value = getParameter(key, defaultValue);
+        return value <= 0 ? defaultValue : value;
+    }
+
+    public short getPositiveParameter(String key, short defaultValue) {
+        if (defaultValue <= 0) {
+            throw new IllegalArgumentException("defaultValue <= 0");
+        }
+        short value = getParameter(key, defaultValue);
+        return value <= 0 ? defaultValue : value;
+    }
+
+    public byte getPositiveParameter(String key, byte defaultValue) {
+        if (defaultValue <= 0) {
+            throw new IllegalArgumentException("defaultValue <= 0");
+        }
+        byte value = getParameter(key, defaultValue);
+        return value <= 0 ? defaultValue : value;
+    }
+
+    public char getParameter(String key, char defaultValue) {
+        String value = getParameter(key);
+        return StringUtils.isEmpty(value) ? defaultValue : value.charAt(0);
+    }
+
+    public boolean getParameter(String key, boolean defaultValue) {
+        String value = getParameter(key);
+        return StringUtils.isEmpty(value) ? defaultValue : Boolean.parseBoolean(value);
+    }
+
+    public boolean hasParameter(String key) {
+        String value = getParameter(key);
+        return value != null && value.length() > 0;
+    }
+
+    public String getMethodParameterAndDecoded(String method, String key) {
+        return URL.decode(getMethodParameter(method, key));
+    }
+
+    public String getMethodParameterAndDecoded(String method, String key, String defaultValue) {
+        return URL.decode(getMethodParameter(method, key, defaultValue));
+    }
+
+    public String getMethodParameter(String method, String key) {
+        Map<String, String> keyMap = methodParameters.get(method);
+        String value = null;
+        if (keyMap != null) {
+            value =  keyMap.get(key);
+        }
+        if (StringUtils.isEmpty(value)) {
+            value = parameters.get(key);
+        }
+        return value;
+    }
+
+    public String getMethodParameter(String method, String key, String defaultValue) {
+        String value = getMethodParameter(method, key);
+        return StringUtils.isEmpty(value) ? defaultValue : value;
+    }
+
+    public double getMethodParameter(String method, String key, double defaultValue) {
+        Number n = getCachedNumber(method, key);
+        if (n != null) {
+            return n.doubleValue();
+        }
+        String value = getMethodParameter(method, key);
+        if (StringUtils.isEmpty(value)) {
+            return defaultValue;
+        }
+        double d = Double.parseDouble(value);
+        updateCachedNumber(method, key, d);
+        return d;
+    }
+
+    public float getMethodParameter(String method, String key, float defaultValue) {
+        Number n = getCachedNumber(method, key);
+        if (n != null) {
+            return n.floatValue();
+        }
+        String value = getMethodParameter(method, key);
+        if (StringUtils.isEmpty(value)) {
+            return defaultValue;
+        }
+        float f = Float.parseFloat(value);
+        updateCachedNumber(method, key, f);
+        return f;
+    }
+
+    public long getMethodParameter(String method, String key, long defaultValue) {
+        Number n = getCachedNumber(method, key);
+        if (n != null) {
+            return n.longValue();
+        }
+        String value = getMethodParameter(method, key);
+        if (StringUtils.isEmpty(value)) {
+            return defaultValue;
+        }
+        long l = Long.parseLong(value);
+        updateCachedNumber(method, key, l);
+        return l;
+    }
+
+    public int getMethodParameter(String method, String key, int defaultValue) {
+        Number n = getCachedNumber(method, key);
+        if (n != null) {
+            return n.intValue();
+        }
+        String value = getMethodParameter(method, key);
+        if (StringUtils.isEmpty(value)) {
+            return defaultValue;
+        }
+        int i = Integer.parseInt(value);
+        updateCachedNumber(method, key, i);
+        return i;
+    }
+
+    public short getMethodParameter(String method, String key, short defaultValue) {
+        Number n = getCachedNumber(method, key);
+        if (n != null) {
+            return n.shortValue();
+        }
+        String value = getMethodParameter(method, key);
+        if (StringUtils.isEmpty(value)) {
+            return defaultValue;
+        }
+        short s = Short.parseShort(value);
+        updateCachedNumber(method, key, s);
+        return s;
+    }
+
+    public byte getMethodParameter(String method, String key, byte defaultValue) {
+        Number n = getCachedNumber(method, key);
+        if (n != null) {
+            return n.byteValue();
+        }
+        String value = getMethodParameter(method, key);
+        if (StringUtils.isEmpty(value)) {
+            return defaultValue;
+        }
+        byte b = Byte.parseByte(value);
+        updateCachedNumber(method, key, b);
+        return b;
+    }
+
+    private Number getCachedNumber(String method, String key) {
+        Map<String, Number> keyNumber = getMethodNumbers().get(method);
+        if (keyNumber != null) {
+            return keyNumber.get(key);
+        }
+        return null;
+    }
+
+    private void updateCachedNumber(String method, String key, Number n) {
+        Map<String, Number> keyNumber = getMethodNumbers().computeIfAbsent(method, m -> new HashMap<>());
+        keyNumber.put(key, n);
+    }
+
+    public double getMethodPositiveParameter(String method, String key, double defaultValue) {
+        if (defaultValue <= 0) {
+            throw new IllegalArgumentException("defaultValue <= 0");
+        }
+        double value = getMethodParameter(method, key, defaultValue);
+        return value <= 0 ? defaultValue : value;
+    }
+
+    public float getMethodPositiveParameter(String method, String key, float defaultValue) {
+        if (defaultValue <= 0) {
+            throw new IllegalArgumentException("defaultValue <= 0");
+        }
+        float value = getMethodParameter(method, key, defaultValue);
+        return value <= 0 ? defaultValue : value;
+    }
+
+    public long getMethodPositiveParameter(String method, String key, long defaultValue) {
+        if (defaultValue <= 0) {
+            throw new IllegalArgumentException("defaultValue <= 0");
+        }
+        long value = getMethodParameter(method, key, defaultValue);
+        return value <= 0 ? defaultValue : value;
+    }
+
+    public int getMethodPositiveParameter(String method, String key, int defaultValue) {
+        if (defaultValue <= 0) {
+            throw new IllegalArgumentException("defaultValue <= 0");
+        }
+        int value = getMethodParameter(method, key, defaultValue);
+        return value <= 0 ? defaultValue : value;
+    }
+
+    public short getMethodPositiveParameter(String method, String key, short defaultValue) {
+        if (defaultValue <= 0) {
+            throw new IllegalArgumentException("defaultValue <= 0");
+        }
+        short value = getMethodParameter(method, key, defaultValue);
+        return value <= 0 ? defaultValue : value;
+    }
+
+    public byte getMethodPositiveParameter(String method, String key, byte defaultValue) {
+        if (defaultValue <= 0) {
+            throw new IllegalArgumentException("defaultValue <= 0");
+        }
+        byte value = getMethodParameter(method, key, defaultValue);
+        return value <= 0 ? defaultValue : value;
+    }
+
+    public char getMethodParameter(String method, String key, char defaultValue) {
+        String value = getMethodParameter(method, key);
+        return StringUtils.isEmpty(value) ? defaultValue : value.charAt(0);
+    }
+
+    public boolean getMethodParameter(String method, String key, boolean defaultValue) {
+        String value = getMethodParameter(method, key);
+        return StringUtils.isEmpty(value) ? defaultValue : Boolean.parseBoolean(value);
+    }
+
+    public boolean hasMethodParameter(String method, String key) {
+        if (method == null) {
+            String suffix = "." + key;
+            for (String fullKey : parameters.keySet()) {
+                if (fullKey.endsWith(suffix)) {
+                    return true;
+                }
+            }
+            return false;
+        }
+        if (key == null) {
+            String prefix = method + ".";
+            for (String fullKey : parameters.keySet()) {
+                if (fullKey.startsWith(prefix)) {
+                    return true;
+                }
+            }
+            return false;
+        }
+        String value = getMethodParameter(method, key);
+        return value != null && value.length() > 0;
+    }
+
+    public boolean hasMethodParameter(String method) {
+        if (method == null) {
+            return false;
+        }
+        return getMethodParameters().containsKey(method);
+    }
+
+    public boolean isLocalHost() {
+        return NetUtils.isLocalHost(host) || getParameter(LOCALHOST_KEY, false);
+    }
+
+    public boolean isAnyHost() {
+        return ANYHOST_VALUE.equals(host) || getParameter(ANYHOST_KEY, false);
+    }
+
+    public URL addParameterAndEncoded(String key, String value) {
+        if (StringUtils.isEmpty(value)) {
+            return this;
+        }
+        return addParameter(key, encode(value));
+    }
+
+    public URL addParameter(String key, boolean value) {
+        return addParameter(key, String.valueOf(value));
+    }
+
+    public URL addParameter(String key, char value) {
+        return addParameter(key, String.valueOf(value));
+    }
+
+    public URL addParameter(String key, byte value) {
+        return addParameter(key, String.valueOf(value));
+    }
+
+    public URL addParameter(String key, short value) {
+        return addParameter(key, String.valueOf(value));
+    }
+
+    public URL addParameter(String key, int value) {
+        return addParameter(key, String.valueOf(value));
+    }
+
+    public URL addParameter(String key, long value) {
+        return addParameter(key, String.valueOf(value));
+    }
+
+    public URL addParameter(String key, float value) {
+        return addParameter(key, String.valueOf(value));
+    }
+
+    public URL addParameter(String key, double value) {
+        return addParameter(key, String.valueOf(value));
+    }
+
+    public URL addParameter(String key, Enum<?> value) {
+        if (value == null) {
+            return this;
+        }
+        return addParameter(key, String.valueOf(value));
+    }
+
+    public URL addParameter(String key, Number value) {
+        if (value == null) {
+            return this;
+        }
+        return addParameter(key, String.valueOf(value));
+    }
+
+    public URL addParameter(String key, CharSequence value) {
+        if (value == null || value.length() == 0) {
+            return this;
+        }
+        return addParameter(key, String.valueOf(value));
+    }
+
+    public URL addParameter(String key, String value) {
+        if (StringUtils.isEmpty(key)
+                || StringUtils.isEmpty(value)) {
+            return this;
+        }
+        // if value doesn't change, return immediately
+        if (value.equals(getParameters().get(key))) { // value != null
+            return this;
+        }
+
+        Map<String, String> map = new HashMap<>(getParameters());
+        map.put(key, value);
+
+        return new URL(protocol, username, password, host, port, path, map);
+    }
+
+    public URL addParameterIfAbsent(String key, String value) {
+        if (StringUtils.isEmpty(key)
+                || StringUtils.isEmpty(value)) {
+            return this;
+        }
+        if (hasParameter(key)) {
+            return this;
+        }
+        Map<String, String> map = new HashMap<>(getParameters());
+        map.put(key, value);
+
+        return new URL(protocol, username, password, host, port, path, map);
+    }
+
+    public URL addMethodParameter(String method, String key, String value) {
+        if (StringUtils.isEmpty(method)
+                || StringUtils.isEmpty(key)
+                || StringUtils.isEmpty(value)) {
+            return this;
+        }
+
+        Map<String, String> map = new HashMap<>(getParameters());
+        map.put(method + "." + key, value);
+        Map<String, Map<String, String>> methodMap = toMethodParameters(map);
+        URL.putMethodParameter(method, key, value, methodMap);
+
+        return new URL(protocol, username, password, host, port, path, map, methodMap);
+    }
+
+    public URL addMethodParameterIfAbsent(String method, String key, String value) {
+        if (StringUtils.isEmpty(method)
+                || StringUtils.isEmpty(key)
+                || StringUtils.isEmpty(value)) {
+            return this;
+        }
+        if (hasMethodParameter(method, key)) {
+            return this;
+        }
+
+        Map<String, String> map = new HashMap<>(getParameters());
+        map.put(method + "." + key, value);
+        Map<String, Map<String, String>> methodMap = toMethodParameters(map);
+        URL.putMethodParameter(method, key, value, methodMap);
+
+        return new URL(protocol, username, password, host, port, path, map, methodMap);
+    }
+
+    /**
+     * Add parameters to a new url.
+     *
+     * @param parameters parameters in key-value pairs
+     * @return A new URL
+     */
+    public URL addParameters(Map<String, String> parameters) {
+        if (CollectionUtils.isEmptyMap(parameters)) {
+            return this;
+        }
+
+        boolean hasAndEqual = true;
+        for (Map.Entry<String, String> entry : parameters.entrySet()) {
+            String value = getParameters().get(entry.getKey());
+            if (value == null) {
+                if (entry.getValue() != null) {
+                    hasAndEqual = false;
+                    break;
+                }
+            } else {
+                if (!value.equals(entry.getValue())) {
+                    hasAndEqual = false;
+                    break;
+                }
+            }
+        }
+        // return immediately if there's no change
+        if (hasAndEqual) {
+            return this;
+        }
+
+        Map<String, String> map = new HashMap<>(getParameters());
+        map.putAll(parameters);
+        return new URL(protocol, username, password, host, port, path, map);
+    }
+
+    public URL addParametersIfAbsent(Map<String, String> parameters) {
+        if (CollectionUtils.isEmptyMap(parameters)) {
+            return this;
+        }
+        Map<String, String> map = new HashMap<>(parameters);
+        map.putAll(getParameters());
+        return new URL(protocol, username, password, host, port, path, map);
+    }
+
+    public URL addParameters(String... pairs) {
+        if (pairs == null || pairs.length == 0) {
+            return this;
+        }
+        if (pairs.length % 2 != 0) {
+            throw new IllegalArgumentException("Map pairs can not be odd number.");
+        }
+        Map<String, String> map = new HashMap<>();
+        int len = pairs.length / 2;
+        for (int i = 0; i < len; i++) {
+            map.put(pairs[2 * i], pairs[2 * i + 1]);
+        }
+        return addParameters(map);
+    }
+
+    public URL addParameterString(String query) {
+        if (StringUtils.isEmpty(query)) {
+            return this;
+        }
+        return addParameters(StringUtils.parseQueryString(query));
+    }
+
+    public URL removeParameter(String key) {
+        if (StringUtils.isEmpty(key)) {
+            return this;
+        }
+        return removeParameters(key);
+    }
+
+    public URL removeParameters(Collection<String> keys) {
+        if (CollectionUtils.isEmpty(keys)) {
+            return this;
+        }
+        return removeParameters(keys.toArray(new String[0]));
+    }
+
+    public URL removeParameters(String... keys) {
+        if (keys == null || keys.length == 0) {
+            return this;
+        }
+        Map<String, String> map = new HashMap<>(getParameters());
+        for (String key : keys) {
+            map.remove(key);
+        }
+        if (map.size() == getParameters().size()) {
+            return this;
+        }
+        return new URL(protocol, username, password, host, port, path, map);
+    }
+
+    public URL clearParameters() {
+        return new URL(protocol, username, password, host, port, path, new HashMap<>());
+    }
+
+    public String getRawParameter(String key) {
+        if (PROTOCOL_KEY.equals(key)) {
+            return protocol;
+        }
+        if (USERNAME_KEY.equals(key)) {
+            return username;
+        }
+        if (PASSWORD_KEY.equals(key)) {
+            return password;
+        }
+        if (HOST_KEY.equals(key)) {
+            return host;
+        }
+        if (PORT_KEY.equals(key)) {
+            return String.valueOf(port);
+        }
+        if (PATH_KEY.equals(key)) {
+            return path;
+        }
+        return getParameter(key);
+    }
+
+    public Map<String, String> toMap() {
+        Map<String, String> map = new HashMap<>(parameters);
+        if (protocol != null) {
+            map.put(PROTOCOL_KEY, protocol);
+        }
+        if (username != null) {
+            map.put(USERNAME_KEY, username);
+        }
+        if (password != null) {
+            map.put(PASSWORD_KEY, password);
+        }
+        if (host != null) {
+            map.put(HOST_KEY, host);
+        }
+        if (port > 0) {
+            map.put(PORT_KEY, String.valueOf(port));
+        }
+        if (path != null) {
+            map.put(PATH_KEY, path);
+        }
+        return map;
+    }
+
+    @Override
+    public String toString() {
+        if (string != null) {
+            return string;
+        }
+        return string = buildString(false, true); // no show username and password
+    }
+
+    public String toString(String... parameters) {
+        return buildString(false, true, parameters); // no show username and password
+    }
+
+    public String toIdentityString() {
+        if (identity != null) {
+            return identity;
+        }
+        return identity = buildString(true, false); // only return identity message, see the method "equals" and "hashCode"
+    }
+
+    public String toIdentityString(String... parameters) {
+        return buildString(true, false, parameters); // only return identity message, see the method "equals" and "hashCode"
+    }
+
+    public String toFullString() {
+        if (full != null) {
+            return full;
+        }
+        return full = buildString(true, true);
+    }
+
+    public String toFullString(String... parameters) {
+        return buildString(true, true, parameters);
+    }
+
+    public String toParameterString() {
+        if (parameter != null) {
+            return parameter;
+        }
+        return parameter = toParameterString(new String[0]);
+    }
+
+    public String toParameterString(String... parameters) {
+        StringBuilder buf = new StringBuilder();
+        buildParameters(buf, false, parameters);
+        return buf.toString();
+    }
+
+    private void buildParameters(StringBuilder buf, boolean concat, String[] parameters) {
+        if (CollectionUtils.isNotEmptyMap(getParameters())) {
+            List<String> includes = (ArrayUtils.isEmpty(parameters) ? null : Arrays.asList(parameters));
+            boolean first = true;
+            for (Map.Entry<String, String> entry : new TreeMap<>(getParameters()).entrySet()) {
+                if (entry.getKey() != null && entry.getKey().length() > 0
+                        && (includes == null || includes.contains(entry.getKey()))) {
+                    if (first) {
+                        if (concat) {
+                            buf.append("?");
+                        }
+                        first = false;
+                    } else {
+                        buf.append("&");
+                    }
+                    buf.append(entry.getKey());
+                    buf.append("=");
+                    buf.append(entry.getValue() == null ? "" : entry.getValue().trim());
+                }
+            }
+        }
+    }
+
+    private String buildString(boolean appendUser, boolean appendParameter, String... parameters) {
+        return buildString(appendUser, appendParameter, false, false, parameters);
+    }
+
+    private String buildString(boolean appendUser, boolean appendParameter, boolean useIP, boolean useService, String... parameters) {
+        StringBuilder buf = new StringBuilder();
+        if (StringUtils.isNotEmpty(protocol)) {
+            buf.append(protocol);
+            buf.append("://");
+        }
+        if (appendUser && StringUtils.isNotEmpty(username)) {
+            buf.append(username);
+            if (password != null && password.length() > 0) {
+                buf.append(":");
+                buf.append(password);
+            }
+            buf.append("@");
+        }
+        String host;
+        if (useIP) {
+            host = getIp();
+        } else {
+            host = getHost();
+        }
+        if (host != null && host.length() > 0) {
+            buf.append(host);
+            if (port > 0) {
+                buf.append(":");
+                buf.append(port);
+            }
+        }
+        String path;
+        if (useService) {
+            path = getServiceKey();
+        } else {
+            path = getPath();
+        }
+        if (path != null && path.length() > 0) {
+            buf.append("/");
+            buf.append(path);
+        }
+
+        if (appendParameter) {
+            buildParameters(buf, true, parameters);
+        }
+        return buf.toString();
+    }
+
+    public java.net.URL toJavaURL() {
+        try {
+            return new java.net.URL(toString());
+        } catch (MalformedURLException e) {
+            throw new IllegalStateException(e.getMessage(), e);
+        }
+    }
+
+    public InetSocketAddress toInetSocketAddress() {
+        return new InetSocketAddress(host, port);
+    }
+
+    /**
+     * The format is "{interface}:[version]:[group]"
+     * @return
+     */
+    public String getColonSeparatedKey() {
+        StringBuilder serviceNameBuilder = new StringBuilder();
+        append(serviceNameBuilder, INTERFACE_KEY, true);
+        append(serviceNameBuilder, VERSION_KEY, false);
+        append(serviceNameBuilder, GROUP_KEY, false);
+        return serviceNameBuilder.toString();
+    }
+
+    private void append(StringBuilder target, String parameterName, boolean first) {
+        String parameterValue = this.getParameter(parameterName);
+        if (!StringUtils.isBlank(parameterValue)) {
+            if (!first) {
+                target.append(":");
+            }
+            target.append(parameterValue);
+        } else {
+            target.append(":");
+        }
+    }
+
+    /**
+     * The format of return value is '{group}/{interfaceName}:{version}'
+     * @return
+     */
+    public String getServiceKey() {
+        return serviceKey;
+    }
+
+    /**
+     * The format of return value is '{group}/{path/interfaceName}:{version}'
+     * @return
+     */
+    public String getPathKey() {
+        String inf = StringUtils.isNotEmpty(path) ? path : getServiceInterface();
+        if (inf == null) {
+            return null;
+        }
+        return buildKey(inf, getParameter(GROUP_KEY), getParameter(VERSION_KEY));
+    }
+
+    public static String buildKey(String path, String group, String version) {
+        StringBuilder buf = new StringBuilder();
+        if (group != null && group.length() > 0) {
+            buf.append(group).append("/");
+        }
+        buf.append(path);
+        if (version != null && version.length() > 0) {
+            buf.append(":").append(version);
+        }
+        return buf.toString();
+    }
+
+    public String toServiceStringWithoutResolving() {
+        return buildString(true, false, false, true);
+    }
+
+    public String toServiceString() {
+        return buildString(true, false, true, true);
+    }
+
+    @Deprecated
+    public String getServiceName() {
+        return getServiceInterface();
+    }
+
+    public String getServiceInterface() {
+        return getParameter(INTERFACE_KEY, path);
+    }
+
+    public URL setServiceInterface(String service) {
+        return addParameter(INTERFACE_KEY, service);
+    }
+
+    /**
+     * @see #getParameter(String, int)
+     * @deprecated Replace to <code>getParameter(String, int)</code>
+     */
+    @Deprecated
+    public int getIntParameter(String key) {
+        return getParameter(key, 0);
+    }
+
+    /**
+     * @see #getParameter(String, int)
+     * @deprecated Replace to <code>getParameter(String, int)</code>
+     */
+    @Deprecated
+    public int getIntParameter(String key, int defaultValue) {
+        return getParameter(key, defaultValue);
+    }
+
+    /**
+     * @see #getPositiveParameter(String, int)
+     * @deprecated Replace to <code>getPositiveParameter(String, int)</code>
+     */
+    @Deprecated
+    public int getPositiveIntParameter(String key, int defaultValue) {
+        return getPositiveParameter(key, defaultValue);
+    }
+
+    /**
+     * @see #getParameter(String, boolean)
+     * @deprecated Replace to <code>getParameter(String, boolean)</code>
+     */
+    @Deprecated
+    public boolean getBooleanParameter(String key) {
+        return getParameter(key, false);
+    }
+
+    /**
+     * @see #getParameter(String, boolean)
+     * @deprecated Replace to <code>getParameter(String, boolean)</code>
+     */
+    @Deprecated
+    public boolean getBooleanParameter(String key, boolean defaultValue) {
+        return getParameter(key, defaultValue);
+    }
+
+    /**
+     * @see #getMethodParameter(String, String, int)
+     * @deprecated Replace to <code>getMethodParameter(String, String, int)</code>
+     */
+    @Deprecated
+    public int getMethodIntParameter(String method, String key) {
+        return getMethodParameter(method, key, 0);
+    }
+
+    /**
+     * @see #getMethodParameter(String, String, int)
+     * @deprecated Replace to <code>getMethodParameter(String, String, int)</code>
+     */
+    @Deprecated
+    public int getMethodIntParameter(String method, String key, int defaultValue) {
+        return getMethodParameter(method, key, defaultValue);
+    }
+
+    /**
+     * @see #getMethodPositiveParameter(String, String, int)
+     * @deprecated Replace to <code>getMethodPositiveParameter(String, String, int)</code>
+     */
+    @Deprecated
+    public int getMethodPositiveIntParameter(String method, String key, int defaultValue) {
+        return getMethodPositiveParameter(method, key, defaultValue);
+    }
+
+    /**
+     * @see #getMethodParameter(String, String, boolean)
+     * @deprecated Replace to <code>getMethodParameter(String, String, boolean)</code>
+     */
+    @Deprecated
+    public boolean getMethodBooleanParameter(String method, String key) {
+        return getMethodParameter(method, key, false);
+    }
+
+    /**
+     * @see #getMethodParameter(String, String, boolean)
+     * @deprecated Replace to <code>getMethodParameter(String, String, boolean)</code>
+     */
+    @Deprecated
+    public boolean getMethodBooleanParameter(String method, String key, boolean defaultValue) {
+        return getMethodParameter(method, key, defaultValue);
+    }
+
+    public Configuration toConfiguration() {
+        InmemoryConfiguration configuration = new InmemoryConfiguration();
+        configuration.addProperties(parameters);
+        return configuration;
+    }
+
+    @Override
+    public int hashCode() {
+        final int prime = 31;
+        int result = 1;
+        result = prime * result + ((host == null) ? 0 : host.hashCode());
+        result = prime * result + ((parameters == null) ? 0 : parameters.hashCode());
+        result = prime * result + ((password == null) ? 0 : password.hashCode());
+        result = prime * result + ((path == null) ? 0 : path.hashCode());
+        result = prime * result + port;
+        result = prime * result + ((protocol == null) ? 0 : protocol.hashCode());
+        result = prime * result + ((username == null) ? 0 : username.hashCode());
+        return result;
+    }
+
+    @Override
+    public boolean equals(Object obj) {
+        if (this == obj) {
+            return true;
+        }
+        if (obj == null) {
+            return false;
+        }
+        if (getClass() != obj.getClass()) {
+            return false;
+        }
+        URL other = (URL) obj;
+        if (host == null) {
+            if (other.host != null) {
+                return false;
+            }
+        } else if (!host.equals(other.host)) {
+            return false;
+        }
+        if (parameters == null) {
+            if (other.parameters != null) {
+                return false;
+            }
+        } else if (!parameters.equals(other.parameters)) {
+            return false;
+        }
+        if (password == null) {
+            if (other.password != null) {
+                return false;
+            }
+        } else if (!password.equals(other.password)) {
+            return false;
+        }
+        if (path == null) {
+            if (other.path != null) {
+                return false;
+            }
+        } else if (!path.equals(other.path)) {
+            return false;
+        }
+        if (port != other.port) {
+            return false;
+        }
+        if (protocol == null) {
+            if (other.protocol != null) {
+                return false;
+            }
+        } else if (!protocol.equals(other.protocol)) {
+            return false;
+        }
+        if (username == null) {
+            if (other.username != null) {
+                return false;
+            }
+        } else if (!username.equals(other.username)) {
+            return false;
+        }
+        return true;
+    }
+
+    public static void putMethodParameter(String method, String key, String value, Map<String, Map<String, String>> methodParameters) {
+        Map<String, String> subParameter = methodParameters.computeIfAbsent(method, k -> new HashMap<>());
+        subParameter.put(key, value);
+    }
+
+}